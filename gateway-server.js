--- conflicted
+++ resolved
@@ -1,38 +1,9 @@
-<<<<<<< HEAD
-// gateway-server.js - MONO + SPLIT capable
-import http from "node:http";
-import { spawn } from "node:child_process";
-import express from "express";
-import cors from "cors";
-import helmet from "helmet";
-import httpProxy from "http-proxy";
-import path from "path";
-import { fileURLToPath } from "url";
-import fs from "fs";
-
-const { createProxyServer } = httpProxy;
-import { GATEWAY_CONFIG } from "./agent-ai-config.js";
-import { startConsolidationListener } from "./server/jobs/triad-worker.js";
-import { startCleanupLoop } from "./server/jobs/event-cleanup.js";
-
-// Mode detection
-const MODE = (process.env.APP_MODE || "mono").toLowerCase();
-const env = (process.env.NODE_ENV || "").toLowerCase();
-const isDev =
-  env === "development" ||
-  (env === "" && process.env.REPLIT_DEV === "1") ||
-  process.env.FORCE_DEV === "1";
-
-const DISABLE_SPAWN_SDK = process.env.DISABLE_SPAWN_SDK === "1";
-const DISABLE_SPAWN_AGENT = process.env.DISABLE_SPAWN_AGENT === "1";
-=======
 // gateway-server.js - Main application entry point
 // Refactored: Bootstrap modules handle routes, middleware, workers, health
 import http from 'node:http';
 import express from 'express';
 import path from 'path';
 import { fileURLToPath } from 'url';
->>>>>>> 9a87743c
 
 import { loadEnvironment } from './server/config/load-env.js';
 import { validateOrExit } from './server/config/validate-env.js';
@@ -45,32 +16,6 @@
 // Configuration
 const MODE = (process.env.APP_MODE || 'mono').toLowerCase();
 const PORT = Number(process.env.PORT || 5000);
-<<<<<<< HEAD
-const AGENT_PORT = Number(process.env.AGENT_PORT || 43717);
-const SDK_PORT = Number(process.env.EIDOLON_PORT || process.env.SDK_PORT || 5000);
-
-console.log(`[gateway] PID: ${process.pid}`);
-console.log(`[gateway] Mode: ${MODE.toUpperCase()}`);
-console.log("[gateway] AI Config:", GATEWAY_CONFIG);
-
-const children = new Map();
-function spawnChild(name, command, args, env) {
-  console.log(`🐕 [gateway] Starting ${name}...`);
-  const child = spawn(command, args, {
-    env: { ...process.env, ...env },
-    stdio: ["ignore", "pipe", "pipe"],
-  });
-  child.stdout.on("data", (data) => console.log(`[${name}] ${data.toString().trim()}`));
-  child.stderr.on("data", (data) => console.error(`[${name}] ${data.toString().trim()}`));
-  child.on("exit", (code) => {
-    console.error(`❌ [gateway] ${name} exited with code ${code}, restarting...`);
-    children.delete(name);
-    setTimeout(() => spawnChild(name, command, args, env), 2000);
-  });
-  children.set(name, child);
-  return child;
-}
-=======
 const __dirname = path.dirname(fileURLToPath(import.meta.url));
 const distDir = path.join(__dirname, 'client', 'dist');
 
@@ -87,7 +32,6 @@
 process.on('unhandledRejection', (reason, promise) => {
   console.error('[gateway] ❌ Unhandled rejection at:', promise, 'reason:', reason);
 });
->>>>>>> 9a87743c
 
 // Main bootstrap
 (async function main() {
@@ -140,28 +84,6 @@
     setImmediate(async () => {
       console.log('[gateway] Loading modules and mounting routes...');
 
-<<<<<<< HEAD
-  // Start event cleanup job (removes expired events from events_facts table)
-  if (!global.__EVENT_CLEANUP_STARTED__) {
-    global.__EVENT_CLEANUP_STARTED__ = true;
-    startCleanupLoop();
-    console.log("[gateway] 🧹 Event cleanup job started");
-  }
-
-  // Mount middleware and routes after server is listening
-  setImmediate(async () => {
-    app.use(helmet({ contentSecurityPolicy: false }));
-    app.use(cors({ origin: true, credentials: true }));
-    app.use("/api", express.json({ limit: "1mb" }));
-    app.use("/agent", express.json({ limit: "1mb" }));
-
-    if (MODE === "mono") {
-      try {
-        const createSdkRouter = (await import("./sdk-embed.js")).default;
-        app.use(process.env.API_PREFIX || "/api", createSdkRouter({}));
-      } catch (e) {
-        console.error("[mono] SDK embed failed:", e?.message);
-=======
       // Load AI config
       const { GATEWAY_CONFIG } = await import('./agent-ai-config.js');
       console.log('[gateway] AI Config loaded');
@@ -194,7 +116,6 @@
         await mountSSE(app);
       } else {
         console.log('[gateway] ⏩ SSE disabled (autoscale mode)');
->>>>>>> 9a87743c
       }
 
       // Mount all routes (mono mode)
